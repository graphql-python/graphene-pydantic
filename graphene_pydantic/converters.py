import collections
import collections.abc
import datetime
import decimal
import inspect
import enum
import sys
import typing as T
import uuid
from bson import ObjectId

from graphene import (
    UUID,
    Boolean,
    Enum,
    Field,
    Float,
    InputField,
    Int,
    List,
    String,
    Union,
    JSONString,
    ID
)
<<<<<<< HEAD

=======
import graphene
>>>>>>> 88faadea
from graphene.types.base import BaseType
from graphene.types.datetime import Date, DateTime, Time
from pydantic import BaseModel
from pydantic.fields import ModelField
from pydantic.typing import evaluate_forwardref

from .registry import Registry
from .util import construct_union_class_name

from pydantic import fields

GRAPHENE2 = graphene.VERSION[0] < 3

SHAPE_SINGLETON = (fields.SHAPE_SINGLETON,)
SHAPE_SEQUENTIAL = (
    fields.SHAPE_LIST,
    fields.SHAPE_TUPLE,
    fields.SHAPE_TUPLE_ELLIPSIS,
    fields.SHAPE_SEQUENCE,
    fields.SHAPE_SET,
)

if hasattr(fields, "SHAPE_DICT"):
    SHAPE_MAPPING = T.cast(
        T.Tuple, (fields.SHAPE_MAPPING, fields.SHAPE_DICT, fields.SHAPE_DEFAULTDICT)
    )
else:
    SHAPE_MAPPING = T.cast(T.Tuple, (fields.SHAPE_MAPPING,))

try:
    from graphene.types.decimal import Decimal as GrapheneDecimal

    DECIMAL_SUPPORTED = True
except ImportError:  # pragma: no cover
    # graphene 2.1.5+ is required for Decimals
    DECIMAL_SUPPORTED = False

NONE_TYPE = None.__class__  # need to do this because mypy complains about type(None)


class ConversionError(TypeError):
    pass


def get_attr_resolver(attr_name: str) -> T.Callable:
    """
    Return a helper function that resolves a field with the given name by
    looking it up as an attribute of the type we're trying to resolve it on.
    """

    def _get_field(root, _info):
        return getattr(root, attr_name, None)

    return _get_field


def convert_pydantic_input_field(
        field: ModelField,
        registry: Registry,
        parent_type: T.Type = None,
        model: T.Type[BaseModel] = None,
        **field_kwargs,
) -> InputField:
    """
    Convert a Pydantic model field into a Graphene type field that we can add
    to the generated Graphene data model type.
    """
    declared_type = getattr(field, "type_", None)
    field_kwargs.setdefault(
        "type" if GRAPHENE2 else "type_",
        convert_pydantic_type(
            declared_type, field, registry, parent_type=parent_type, model=model
        ),
    )
    field_kwargs.setdefault("required", field.required)
    field_kwargs.setdefault("default_value", field.default)
    # TODO: find a better way to get a field's description. Some ideas include:
    # - hunt down the description from the field's schema, or the schema
    #   from the field's base model
    # - maybe even (Sphinx-style) parse attribute documentation
    field_kwargs.setdefault("description", field.field_info.description)

    return InputField(**field_kwargs)


def convert_pydantic_field(
        field: ModelField,
        registry: Registry,
        parent_type: T.Type = None,
        model: T.Type[BaseModel] = None,
        **field_kwargs,
) -> Field:
    """
    Convert a Pydantic model field into a Graphene type field that we can add
    to the generated Graphene data model type.
    """
    declared_type = getattr(field, "type_", None)
    field_kwargs.setdefault(
        "type" if GRAPHENE2 else "type_",
        convert_pydantic_type(
            declared_type, field, registry, parent_type=parent_type, model=model
        ),
    )
    field_kwargs.setdefault("required", not field.allow_none)
    field_kwargs.setdefault("default_value", field.default)
    if field.has_alias:
        field_kwargs.setdefault("name", field.alias)
    # TODO: find a better way to get a field's description. Some ideas include:
    # - hunt down the description from the field's schema, or the schema
    #   from the field's base model
    # - maybe even (Sphinx-style) parse attribute documentation
    field_kwargs.setdefault("description", field.field_info.description)

    # Handle Graphene 2 and 3
    field_type = field_kwargs.pop("type", field_kwargs.pop("type_", None))
    if field_type is None:
        raise ValueError("No field type could be determined.")

    resolver_function = getattr(parent_type, "resolve_" + field.name, None)
    if resolver_function and callable(resolver_function):
        field_resolver = resolver_function
    else:
        field_resolver = get_attr_resolver(field.name)

    return Field(field_type, resolver=field_resolver, **field_kwargs)


def convert_pydantic_type(
        type_: T.Type,
        field: ModelField,
        registry: Registry,
        parent_type: T.Type = None,
        model: T.Type[BaseModel] = None,
) -> BaseType:  # noqa: C901
    """
    Convert a Pydantic type to a Graphene Field type, including not just the
    native Python type but any additional metadata (e.g. shape) that Pydantic
    knows about.
    """
    graphene_type = find_graphene_type(
        type_, field, registry, parent_type=parent_type, model=model
    )
    if field.shape in SHAPE_SINGLETON:
        return graphene_type
    elif field.shape in SHAPE_SEQUENTIAL:
        # TODO: _should_ Sets remain here?
        return List(graphene_type)
    elif field.shape in SHAPE_MAPPING:
        raise ConversionError("Don't know how to handle mappings in Graphene.")


def find_graphene_type(
        type_: T.Type,
        field: ModelField,
        registry: Registry,
        parent_type: T.Type = None,
        model: T.Type[BaseModel] = None,
) -> BaseType:  # noqa: C901
    """
    Map a native Python type to a Graphene-supported Field type, where possible,
    throwing an error if we don't know what to map it to.
    """
    if type_ == uuid.UUID:
        return UUID
    elif type_ in (str, bytes):
        return String
    elif type_ == datetime.datetime:
        return DateTime
    elif type_ == datetime.date:
        return Date
    elif type_ == datetime.time:
        return Time
    elif type_ == bool:
        return Boolean
    elif type_ == float:
        return Float
    elif type_ == ObjectId:
        return ID
    elif type_ == dict:
        return JSONString
    elif type_ == decimal.Decimal:
        return GrapheneDecimal if DECIMAL_SUPPORTED else Float
    elif type_ == int:
        return Int
    elif type_ in (tuple, list, set):
        # TODO: do Sets really belong here?
        return List
    elif registry and registry.get_type_for_model(type_):
        return registry.get_type_for_model(type_)
    elif registry and (
            isinstance(type_, BaseModel)
            or (inspect.isclass(type_) and issubclass(type_, BaseModel))
    ):
        # If it's a Pydantic model that hasn't yet been wrapped with a ObjectType,
        # we can put a placeholder in and request that `resolve_placeholders()`
        # be called to update it.
        registry.add_placeholder_for_model(type_)
        return registry.get_type_for_model(type_)
    # NOTE: this has to come before any `issubclass()` checks, because annotated
    # generic types aren't valid arguments to `issubclass`
    elif hasattr(type_, "__origin__"):
        return convert_generic_python_type(
            type_, field, registry, parent_type=parent_type, model=model
        )
    elif isinstance(type_, T.ForwardRef):
        # A special case! We have to do a little hackery to try and resolve
        # the type that this points to, by trying to reference a "sibling" type
        # to where this was defined so we can get access to that namespace...
        sibling = model or parent_type
        if not sibling:
            raise ConversionError(
                "Don't know how to convert the Pydantic field "
                f"{field!r} ({field.type_}), could not resolve "
                "the forward reference. Did you call `resolve_placeholders()`? "
                "See the README for more on forward references."
            )
        module_ns = sys.modules[sibling.__module__].__dict__
        resolved = evaluate_forwardref(type_, module_ns, None)
        # TODO: make this behavior optional. maybe this is a place for the TypeOptions to play a role?
        if registry:
            registry.add_placeholder_for_model(resolved)
        return find_graphene_type(
            resolved, field, registry, parent_type=parent_type, model=model
        )
    elif issubclass(type_, enum.Enum):
        return Enum.from_enum(type_)
    elif issubclass(type_, (str, bytes)):
        return String
    elif issubclass(type_, datetime.datetime):
        return DateTime
    elif issubclass(type_, datetime.date):
        return Date
    elif issubclass(type_, datetime.time):
        return Time
    elif issubclass(type_, bool):
        return Boolean
    elif issubclass(type_, float):
        return Float
    elif issubclass(type_, decimal.Decimal):
        return GrapheneDecimal if DECIMAL_SUPPORTED else Float
    elif issubclass(type_, int):
        return Int
    elif issubclass(type_, (tuple, list, set)):
        return List
    else:
        raise ConversionError(
            f"Don't know how to convert the Pydantic field {field!r} ({field.type_})"
        )


def convert_generic_python_type(
        type_: T.Type,
        field: ModelField,
        registry: Registry,
        parent_type: T.Type = None,
        model: T.Type[BaseModel] = None,
) -> BaseType:  # noqa: C901
    """
    Convert annotated Python generic types into the most appropriate Graphene
    Field type -- e.g. turn `typing.Union` into a Graphene Union.
    """
    origin = type_.__origin__
    if not origin:  # pragma: no cover  # this really should be impossible
        raise ConversionError(f"Don't know how to convert type {type_!r} ({field})")

    # NOTE: This is a little clumsy, but working with generic types is; it's hard to
    # decide whether the origin type is a subtype of, say, T.Iterable since typical
    # Python functions like `isinstance()` don't work
    if origin == T.Union:
        return convert_union_type(
            type_, field, registry, parent_type=parent_type, model=model
        )
    elif hasattr(T, "Literal") and origin == T.Literal:
        return convert_literal_type(
            type_, field, registry, parent_type=parent_type, model=model
        )
<<<<<<< HEAD
    elif (
            origin
            in (
                    T.Tuple,
                    T.List,
                    T.Set,
                    T.Collection,
                    T.Iterable,
                    list,
                    set,
            )
            or issubclass(origin, collections.abc.Sequence)
    ):
=======
    elif origin in (
        T.Tuple,
        T.List,
        T.Set,
        T.Collection,
        T.Iterable,
        list,
        set,
    ) or issubclass(origin, collections.abc.Sequence):
>>>>>>> 88faadea
        # TODO: find a better way of divining that the origin is sequence-like
        inner_types = getattr(type_, "__args__", [])
        if not inner_types:  # pragma: no cover  # this really should be impossible
            raise ConversionError(
                f"Don't know how to handle {type_} (generic: {origin})"
            )
        # Of course, we can only return a homogeneous type here, so we pick the
        # first of the wrapped types
        inner_type = inner_types[0]
        return List(
            find_graphene_type(
                inner_type, field, registry, parent_type=parent_type, model=model
            )
        )
    elif origin in (T.Dict, T.Mapping, collections.OrderedDict, dict) or issubclass(
            origin, collections.abc.Mapping
    ):
        raise ConversionError("Don't know how to handle mappings in Graphene")
    else:
        raise ConversionError(f"Don't know how to handle {type_} (generic: {origin})")


def convert_union_type(
        type_: T.Type,
        field: ModelField,
        registry: Registry,
        parent_type: T.Type = None,
        model: T.Type[BaseModel] = None,
):
    """
    Convert an annotated Python Union type into a Graphene Union.
    """
    inner_types = type_.__args__
    # We use a little metaprogramming -- create our own unique
    # subclass of graphene.Union that knows its constituent Graphene types
    parent_types = tuple(
        find_graphene_type(x, field, registry, parent_type=parent_type, model=model)
        for x in inner_types
        if x != NONE_TYPE
    )

    # This is effectively a typing.Optional[T], which decomposes into a
    # typing.Union[None, T] -- we can return the Graphene type for T directly
    # since Pydantic will have already parsed it as optional
    if len(parent_types) == 1:
        return parent_types[0]

    internal_meta_cls = type("Meta", (), {"types": parent_types})

    union_cls = type(
        construct_union_class_name(inner_types), (Union,), {"Meta": internal_meta_cls}
    )
    return union_cls


def convert_literal_type(
        type_: T.Type,
        field: ModelField,
        registry: Registry,
        parent_type: T.Type = None,
        model: T.Type[BaseModel] = None,
):
    """
    Convert an annotated Python Literal type into a Graphene Scalar or Union of Scalars.
    """
    inner_types = type_.__args__
    # Here we'll expand the subtypes of this Literal into a corresponding more
    # general scalar type.
    scalar_types = {type(x) for x in inner_types if x != NONE_TYPE}
    graphene_scalar_types = [
        convert_pydantic_type(x, field, registry, parent_type=parent_type, model=model)
        for x in scalar_types
    ]

    # If we only have a single type, we don't need to create a union.
    if len(graphene_scalar_types) == 1:
        return graphene_scalar_types[0]

    internal_meta_cls = type("Meta", (), {"types": graphene_scalar_types})

    union_cls = type(
        construct_union_class_name(
            sorted(scalar_types, key=lambda x: x.__class__.__name__)
        ),
        (Union,),
        {"Meta": internal_meta_cls},
    )
    return union_cls<|MERGE_RESOLUTION|>--- conflicted
+++ resolved
@@ -23,11 +23,7 @@
     JSONString,
     ID
 )
-<<<<<<< HEAD
-
-=======
 import graphene
->>>>>>> 88faadea
 from graphene.types.base import BaseType
 from graphene.types.datetime import Date, DateTime, Time
 from pydantic import BaseModel
@@ -57,6 +53,7 @@
 else:
     SHAPE_MAPPING = T.cast(T.Tuple, (fields.SHAPE_MAPPING,))
 
+
 try:
     from graphene.types.decimal import Decimal as GrapheneDecimal
 
@@ -65,6 +62,7 @@
     # graphene 2.1.5+ is required for Decimals
     DECIMAL_SUPPORTED = False
 
+
 NONE_TYPE = None.__class__  # need to do this because mypy complains about type(None)
 
 
@@ -85,11 +83,11 @@
 
 
 def convert_pydantic_input_field(
-        field: ModelField,
-        registry: Registry,
-        parent_type: T.Type = None,
-        model: T.Type[BaseModel] = None,
-        **field_kwargs,
+    field: ModelField,
+    registry: Registry,
+    parent_type: T.Type = None,
+    model: T.Type[BaseModel] = None,
+    **field_kwargs,
 ) -> InputField:
     """
     Convert a Pydantic model field into a Graphene type field that we can add
@@ -114,11 +112,11 @@
 
 
 def convert_pydantic_field(
-        field: ModelField,
-        registry: Registry,
-        parent_type: T.Type = None,
-        model: T.Type[BaseModel] = None,
-        **field_kwargs,
+    field: ModelField,
+    registry: Registry,
+    parent_type: T.Type = None,
+    model: T.Type[BaseModel] = None,
+    **field_kwargs,
 ) -> Field:
     """
     Convert a Pydantic model field into a Graphene type field that we can add
@@ -156,11 +154,11 @@
 
 
 def convert_pydantic_type(
-        type_: T.Type,
-        field: ModelField,
-        registry: Registry,
-        parent_type: T.Type = None,
-        model: T.Type[BaseModel] = None,
+    type_: T.Type,
+    field: ModelField,
+    registry: Registry,
+    parent_type: T.Type = None,
+    model: T.Type[BaseModel] = None,
 ) -> BaseType:  # noqa: C901
     """
     Convert a Pydantic type to a Graphene Field type, including not just the
@@ -180,11 +178,11 @@
 
 
 def find_graphene_type(
-        type_: T.Type,
-        field: ModelField,
-        registry: Registry,
-        parent_type: T.Type = None,
-        model: T.Type[BaseModel] = None,
+    type_: T.Type,
+    field: ModelField,
+    registry: Registry,
+    parent_type: T.Type = None,
+    model: T.Type[BaseModel] = None,
 ) -> BaseType:  # noqa: C901
     """
     Map a native Python type to a Graphene-supported Field type, where possible,
@@ -218,8 +216,8 @@
     elif registry and registry.get_type_for_model(type_):
         return registry.get_type_for_model(type_)
     elif registry and (
-            isinstance(type_, BaseModel)
-            or (inspect.isclass(type_) and issubclass(type_, BaseModel))
+        isinstance(type_, BaseModel)
+        or (inspect.isclass(type_) and issubclass(type_, BaseModel))
     ):
         # If it's a Pydantic model that hasn't yet been wrapped with a ObjectType,
         # we can put a placeholder in and request that `resolve_placeholders()`
@@ -279,11 +277,11 @@
 
 
 def convert_generic_python_type(
-        type_: T.Type,
-        field: ModelField,
-        registry: Registry,
-        parent_type: T.Type = None,
-        model: T.Type[BaseModel] = None,
+    type_: T.Type,
+    field: ModelField,
+    registry: Registry,
+    parent_type: T.Type = None,
+    model: T.Type[BaseModel] = None,
 ) -> BaseType:  # noqa: C901
     """
     Convert annotated Python generic types into the most appropriate Graphene
@@ -304,21 +302,6 @@
         return convert_literal_type(
             type_, field, registry, parent_type=parent_type, model=model
         )
-<<<<<<< HEAD
-    elif (
-            origin
-            in (
-                    T.Tuple,
-                    T.List,
-                    T.Set,
-                    T.Collection,
-                    T.Iterable,
-                    list,
-                    set,
-            )
-            or issubclass(origin, collections.abc.Sequence)
-    ):
-=======
     elif origin in (
         T.Tuple,
         T.List,
@@ -328,7 +311,6 @@
         list,
         set,
     ) or issubclass(origin, collections.abc.Sequence):
->>>>>>> 88faadea
         # TODO: find a better way of divining that the origin is sequence-like
         inner_types = getattr(type_, "__args__", [])
         if not inner_types:  # pragma: no cover  # this really should be impossible
@@ -344,7 +326,7 @@
             )
         )
     elif origin in (T.Dict, T.Mapping, collections.OrderedDict, dict) or issubclass(
-            origin, collections.abc.Mapping
+        origin, collections.abc.Mapping
     ):
         raise ConversionError("Don't know how to handle mappings in Graphene")
     else:
@@ -352,11 +334,11 @@
 
 
 def convert_union_type(
-        type_: T.Type,
-        field: ModelField,
-        registry: Registry,
-        parent_type: T.Type = None,
-        model: T.Type[BaseModel] = None,
+    type_: T.Type,
+    field: ModelField,
+    registry: Registry,
+    parent_type: T.Type = None,
+    model: T.Type[BaseModel] = None,
 ):
     """
     Convert an annotated Python Union type into a Graphene Union.
@@ -385,11 +367,11 @@
 
 
 def convert_literal_type(
-        type_: T.Type,
-        field: ModelField,
-        registry: Registry,
-        parent_type: T.Type = None,
-        model: T.Type[BaseModel] = None,
+    type_: T.Type,
+    field: ModelField,
+    registry: Registry,
+    parent_type: T.Type = None,
+    model: T.Type[BaseModel] = None,
 ):
     """
     Convert an annotated Python Literal type into a Graphene Scalar or Union of Scalars.
